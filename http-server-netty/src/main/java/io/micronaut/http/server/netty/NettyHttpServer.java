--- conflicted
+++ resolved
@@ -1,17 +1,17 @@
 /*
- * Copyright 2017-2018 original authors
- *
+ * Copyright 2017 original authors
+ * 
  * Licensed under the Apache License, Version 2.0 (the "License");
  * you may not use this file except in compliance with the License.
  * You may obtain a copy of the License at
- *
+ * 
  * http://www.apache.org/licenses/LICENSE-2.0
- *
+ * 
  * Unless required by applicable law or agreed to in writing, software
  * distributed under the License is distributed on an "AS IS" BASIS,
  * WITHOUT WARRANTIES OR CONDITIONS OF ANY KIND, either express or implied.
  * See the License for the specific language governing permissions and
- * limitations under the License.
+ * limitations under the License. 
  */
 package io.micronaut.http.server.netty;
 
@@ -20,38 +20,18 @@
 import io.micronaut.context.BeanLocator;
 import io.micronaut.context.env.Environment;
 import io.micronaut.context.exceptions.ConfigurationException;
-import io.micronaut.core.io.socket.SocketUtils;
 import io.micronaut.core.naming.Named;
 import io.micronaut.core.order.OrderUtil;
 import io.micronaut.core.reflect.GenericTypeUtils;
 import io.micronaut.core.reflect.ReflectionUtils;
-import io.micronaut.discovery.event.ServiceShutdownEvent;
-import io.micronaut.discovery.event.ServiceStartedEvent;
 import io.micronaut.http.codec.MediaTypeCodecRegistry;
 import io.micronaut.http.server.binding.RequestBinderRegistry;
 import io.micronaut.http.server.netty.configuration.NettyHttpServerConfiguration;
 import io.micronaut.http.server.netty.decoders.HttpRequestDecoder;
-import io.micronaut.http.server.netty.ssl.NettyServerSslBuilder;
 import io.micronaut.http.server.netty.types.NettyCustomizableResponseTypeHandlerRegistry;
-import io.micronaut.http.ssl.SslConfiguration;
 import io.micronaut.inject.qualifiers.Qualifiers;
-import io.micronaut.runtime.ApplicationConfiguration;
-import io.micronaut.runtime.server.EmbeddedServer;
-import io.micronaut.runtime.server.EmbeddedServerInstance;
-import io.micronaut.runtime.server.event.ServerShutdownEvent;
-import io.micronaut.runtime.server.event.ServerStartupEvent;
-import io.micronaut.scheduling.TaskExecutors;
-import io.micronaut.scheduling.executor.ExecutorSelector;
-import io.micronaut.web.router.Router;
-import io.micronaut.web.router.resource.StaticResourceResolver;
 import io.netty.bootstrap.ServerBootstrap;
-import io.netty.channel.Channel;
-import io.netty.channel.ChannelFuture;
-import io.netty.channel.ChannelHandler;
-import io.netty.channel.ChannelInitializer;
-import io.netty.channel.ChannelOption;
-import io.netty.channel.ChannelOutboundHandler;
-import io.netty.channel.ChannelPipeline;
+import io.netty.channel.*;
 import io.netty.channel.nio.NioEventLoopGroup;
 import io.netty.channel.socket.nio.NioServerSocketChannel;
 import io.netty.handler.codec.http.HttpServerCodec;
@@ -59,6 +39,20 @@
 import io.netty.handler.ssl.SslContext;
 import io.netty.handler.timeout.IdleStateHandler;
 import io.netty.util.concurrent.Future;
+import io.micronaut.core.io.socket.SocketUtils;
+import io.micronaut.discovery.event.ServiceShutdownEvent;
+import io.micronaut.discovery.event.ServiceStartedEvent;
+import io.micronaut.http.server.netty.ssl.NettyServerSslBuilder;
+import io.micronaut.http.ssl.SslConfiguration;
+import io.micronaut.runtime.ApplicationConfiguration;
+import io.micronaut.scheduling.TaskExecutors;
+import io.micronaut.scheduling.executor.ExecutorSelector;
+import io.micronaut.runtime.server.EmbeddedServer;
+import io.micronaut.runtime.server.EmbeddedServerInstance;
+import io.micronaut.runtime.server.event.ServerShutdownEvent;
+import io.micronaut.runtime.server.event.ServerStartupEvent;
+import io.micronaut.web.router.Router;
+import io.micronaut.web.router.resource.StaticResourceResolver;
 import org.slf4j.Logger;
 import org.slf4j.LoggerFactory;
 
@@ -66,11 +60,7 @@
 import javax.inject.Singleton;
 import java.io.File;
 import java.lang.reflect.Field;
-import java.net.BindException;
-import java.net.MalformedURLException;
-import java.net.URI;
-import java.net.URISyntaxException;
-import java.net.URL;
+import java.net.*;
 import java.util.Map;
 import java.util.Optional;
 import java.util.concurrent.ExecutorService;
@@ -80,38 +70,17 @@
 /**
  * Implements the bootstrap and configuration logic for the Netty implementation of {@link EmbeddedServer}
  *
+ * @see RoutingInBoundHandler
  * @author Graeme Rocher
- * @see RoutingInBoundHandler
  * @since 1.0
  */
 @Singleton
 public class NettyHttpServer implements EmbeddedServer {
-
-    /**
-     * Constant for HTTP Streams codec
-     */
     public static final String HTTP_STREAMS_CODEC = "http-streams-codec";
-
-    /**
-     * Constant for HTTP codec
-     */
     public static final String HTTP_CODEC = "http-codec";
-
-    /**
-     * Constant for HTTP compressor
-     */
     public static final String HTTP_COMPRESSOR = "http-compressor";
-
-    /**
-     * Constant for Micronaut inbound handler
-     */
     public static final String MICRONAUT_HANDLER = "micronaut-inbound-handler";
-
-    /**
-     * Constant for outbound key
-     */
     public static final String OUTBOUND_KEY = "-outbound-";
-
     private static final Logger LOG = LoggerFactory.getLogger(NettyHttpServer.class);
 
     private final ExecutorService ioExecutor;
@@ -133,24 +102,24 @@
     private NioEventLoopGroup parentGroup;
     private EmbeddedServerInstance serviceInstance;
 
+
     @Inject
     public NettyHttpServer(
-        NettyHttpServerConfiguration serverConfiguration,
-        ApplicationContext applicationContext,
-        Router router,
-        RequestBinderRegistry binderRegistry,
-        MediaTypeCodecRegistry mediaTypeCodecRegistry,
-        NettyCustomizableResponseTypeHandlerRegistry customizableResponseTypeHandlerRegistry,
-        StaticResourceResolver resourceResolver,
-        @javax.inject.Named(TaskExecutors.IO) ExecutorService ioExecutor,
-        ExecutorSelector executorSelector,
-        NettyServerSslBuilder nettyServerSslBuilder,
-        ChannelOutboundHandler... outboundHandlers
+            NettyHttpServerConfiguration serverConfiguration,
+            ApplicationContext applicationContext,
+            Router router,
+            RequestBinderRegistry binderRegistry,
+            MediaTypeCodecRegistry mediaTypeCodecRegistry,
+            NettyCustomizableResponseTypeHandlerRegistry customizableResponseTypeHandlerRegistry,
+            StaticResourceResolver resourceResolver,
+            @javax.inject.Named(TaskExecutors.IO) ExecutorService ioExecutor,
+            ExecutorSelector executorSelector,
+            NettyServerSslBuilder nettyServerSslBuilder,
+            ChannelOutboundHandler... outboundHandlers
     ) {
-
         Optional<File> location = serverConfiguration.getMultipart().getLocation();
         location.ifPresent(dir ->
-            DiskFileUpload.baseDirectory = dir.getAbsolutePath()
+                DiskFileUpload.baseDirectory = dir.getAbsolutePath()
         );
         this.applicationContext = applicationContext;
         this.mediaTypeCodecRegistry = mediaTypeCodecRegistry;
@@ -185,7 +154,8 @@
 
     @Override
     public EmbeddedServer start() {
-        if (!isRunning()) {
+        if(!isRunning()) {
+
             workerGroup = createWorkerEventLoopGroup();
             parentGroup = createParentEventLoopGroup();
             ServerBootstrap serverBootstrap = createServerBootstrap();
@@ -193,52 +163,52 @@
             processOptions(serverConfiguration.getOptions(), serverBootstrap::option);
             processOptions(serverConfiguration.getChildOptions(), serverBootstrap::childOption);
 
+
             serverBootstrap = serverBootstrap.group(parentGroup, workerGroup)
-                .channel(NioServerSocketChannel.class)
-                .childHandler(new ChannelInitializer() {
-                    @Override
-                    protected void initChannel(Channel ch) throws Exception {
-                        ChannelPipeline pipeline = ch.pipeline();
-
-                        RequestBinderRegistry binderRegistry = NettyHttpServer.this.binderRegistry;
-
-                        sslContext.ifPresent(ctx ->
-                            pipeline.addLast(ctx.newHandler(ch.alloc()))
-                        );
-
-                        pipeline.addLast(new IdleStateHandler(
-                            (int) serverConfiguration.getReadIdleTime().getSeconds(),
-                            (int) serverConfiguration.getWriteIdleTime().getSeconds(),
-                            (int) serverConfiguration.getIdleTime().getSeconds()));
-                        pipeline.addLast(HTTP_CODEC, new HttpServerCodec());
-                        pipeline.addLast(HTTP_COMPRESSOR, new SmartHttpContentCompressor());
-                        pipeline.addLast(HTTP_STREAMS_CODEC, new HttpStreamsServerHandler());
-                        pipeline.addLast(HttpRequestDecoder.ID, new HttpRequestDecoder(NettyHttpServer.this, environment, serverConfiguration));
-                        pipeline.addLast(MICRONAUT_HANDLER, new RoutingInBoundHandler(
-                            beanLocator,
-                            router,
-                            mediaTypeCodecRegistry,
-                            customizableResponseTypeHandlerRegistry,
-                            staticResourceResolver,
-                            serverConfiguration,
-                            binderRegistry,
-                            executorSelector,
-                            ioExecutor
-                        ));
-                        registerMicronautChannelHandlers(pipeline);
-                    }
-                });
+                    .channel(NioServerSocketChannel.class)
+                    .childHandler(new ChannelInitializer() {
+                        @Override
+                        protected void initChannel(Channel ch) throws Exception {
+                            ChannelPipeline pipeline = ch.pipeline();
+
+                            RequestBinderRegistry binderRegistry = NettyHttpServer.this.binderRegistry;
+
+                            sslContext.ifPresent(ctx ->
+                                pipeline.addLast(ctx.newHandler(ch.alloc()))
+                            );
+
+                            pipeline.addLast(new IdleStateHandler(
+                                    (int)serverConfiguration.getReadIdleTime().getSeconds(),
+                                    (int)serverConfiguration.getWriteIdleTime().getSeconds(),
+                                    (int)serverConfiguration.getIdleTime().getSeconds()));
+                            pipeline.addLast(HTTP_CODEC, new HttpServerCodec());
+                            pipeline.addLast(HTTP_COMPRESSOR, new SmartHttpContentCompressor());
+                            pipeline.addLast(HTTP_STREAMS_CODEC, new HttpStreamsServerHandler());
+                            pipeline.addLast(HttpRequestDecoder.ID, new HttpRequestDecoder(NettyHttpServer.this, environment, serverConfiguration));
+                            pipeline.addLast(MICRONAUT_HANDLER, new RoutingInBoundHandler(
+                                    beanLocator,
+                                    router,
+                                    mediaTypeCodecRegistry,
+                                    customizableResponseTypeHandlerRegistry,
+                                    staticResourceResolver,
+                                    serverConfiguration,
+                                    binderRegistry,
+                                    executorSelector,
+                                    ioExecutor
+                            ));
+                            registerMicronautChannelHandlers(pipeline);
+                        }
+                    });
 
             Optional<String> host = serverConfiguration.getHost();
 
             bindServerToHost(serverBootstrap, host, new AtomicInteger(0));
+
         }
 
         return this;
     }
 
-<<<<<<< HEAD
-=======
     private void bindServerToHost(ServerBootstrap serverBootstrap, Optional<String> host, AtomicInteger attempts) {
         if(LOG.isDebugEnabled()) {
             LOG.debug("Binding server to port: {}", serverPort);
@@ -278,18 +248,19 @@
 
     }
 
->>>>>>> 161bf9c7
     @Override
     public EmbeddedServer stop() {
         if (isRunning() && workerGroup != null) {
             try {
-                workerGroup.shutdownGracefully().addListener(this::logShutdownErrorIfNecessary);
-                parentGroup.shutdownGracefully().addListener(this::logShutdownErrorIfNecessary);
+                workerGroup.shutdownGracefully()
+                           .addListener(this::logShutdownErrorIfNecessary);
+                parentGroup.shutdownGracefully()
+                           .addListener(this::logShutdownErrorIfNecessary);
                 applicationContext.publishEvent(new ServerShutdownEvent(this));
-                if (serviceInstance != null) {
+                if(serviceInstance != null) {
                     applicationContext.publishEvent(new ServiceShutdownEvent(serviceInstance));
                 }
-                if (applicationContext.isRunning()) {
+                if(applicationContext.isRunning()) {
                     applicationContext.stop();
                 }
             } catch (Throwable e) {
@@ -300,6 +271,16 @@
         }
         return this;
     }
+
+    private void logShutdownErrorIfNecessary(Future<?> future) {
+        if(!future.isSuccess()) {
+            if (LOG.isWarnEnabled()) {
+                Throwable e = future.cause();
+                LOG.warn("Error stopping Micronaut server: " + e.getMessage(), e);
+            }
+        }
+    }
+
 
     @Override
     public int getPort() {
@@ -325,6 +306,7 @@
         }
     }
 
+
     @Override
     public URI getURI() {
         try {
@@ -356,54 +338,6 @@
         return new ServerBootstrap();
     }
 
-    private void bindServerToHost(ServerBootstrap serverBootstrap, Optional<String> host, AtomicInteger attempts) {
-        ChannelFuture future;
-
-        if (LOG.isDebugEnabled()) {
-            LOG.debug("Binding server to port: {}", serverPort);
-        }
-        if (host.isPresent()) {
-            future = serverBootstrap.bind(host.get(), serverPort);
-        } else {
-            future = serverBootstrap.bind(serverPort);
-        }
-
-        future.addListener(op -> {
-            if (!future.isSuccess()) {
-                Throwable cause = op.cause();
-                if (LOG.isErrorEnabled()) {
-                    if (cause instanceof BindException) {
-                        LOG.error("Unable to start server. Port already {} in use.", serverPort);
-                    } else {
-                        LOG.error("Error starting Micronaut server: " + cause.getMessage(), cause);
-                    }
-                }
-                int attemptCount = attempts.getAndIncrement();
-                if (serverConfiguration.getPort() == -1 && attemptCount < 3) {
-                    serverPort = SocketUtils.findAvailableTcpPort();
-                    bindServerToHost(serverBootstrap, host, attempts);
-                } else {
-                    stop();
-                }
-            } else {
-                applicationContext.publishEvent(new ServerStartupEvent(this));
-                Optional<String> applicationName = serverConfiguration.getApplicationConfiguration().getName();
-                applicationName.ifPresent(id -> {
-                    this.serviceInstance = applicationContext.createBean(NettyEmbeddedServerInstance.class, id, this);
-                    applicationContext.publishEvent(new ServiceStartedEvent(serviceInstance));
-                });
-            }
-        });
-    }
-
-    private void logShutdownErrorIfNecessary(Future<?> future) {
-        if (!future.isSuccess()) {
-            if (LOG.isWarnEnabled()) {
-                Throwable e = future.cause();
-                LOG.warn("Error stopping Micronaut server: " + e.getMessage(), e);
-            }
-        }
-    }
 
     private NioEventLoopGroup newEventLoopGroup(NettyHttpServerConfiguration.EventLoopConfig config) {
         if (config != null) {
@@ -439,7 +373,7 @@
                 typeArg.ifPresent((arg) -> {
                     Optional converted = environment.convert(value, arg);
                     converted.ifPresent((convertedValue) ->
-                        biConsumer.accept(channelOption, convertedValue)
+                            biConsumer.accept(channelOption, convertedValue)
                     );
                 });
 
