--- conflicted
+++ resolved
@@ -594,40 +594,6 @@
                 environments.add(Environment.CLOUD);
             }
 
-<<<<<<< HEAD
-            ComputePlatform computePlatform = determineCloudProvider();
-            if (computePlatform != null) {
-                switch (computePlatform) {
-                    case GOOGLE_COMPUTE:
-                        //instantiate bean for GC metadata discovery
-                        environments.add(GOOGLE_COMPUTE);
-                        environments.add(Environment.CLOUD);
-                        break;
-                    case AMAZON_EC2:
-                        //instantiate bean for ec2 metadata discovery
-                        environments.add(AMAZON_EC2);
-                        environments.add(Environment.CLOUD);
-                        break;
-                    case AZURE:
-                        // not yet implemented
-                        environments.add(AZURE);
-                        environments.add(Environment.CLOUD);
-                        break;
-                    case IBM:
-                        // not yet implemented
-                        environments.add(IBM);
-                        environments.add(Environment.CLOUD);
-                        break;
-                    case DIGITAL_OCEAN:
-                        environments.add(DIGITAL_OCEAN);
-                        environments.add(Environment.CLOUD);
-                        break;
-                    case OTHER:
-                        // do nothing here
-                        break;
-                    default:
-                        // no-op
-=======
             if (deduceComputePlatform) {
                 ComputePlatform computePlatform = determineCloudProvider();
                 if (computePlatform != null) {
@@ -652,13 +618,16 @@
                             environments.add(IBM);
                             environments.add(Environment.CLOUD);
                             break;
+                        case DIGITAL_OCEAN:
+                            environments.add(DIGITAL_OCEAN);
+                            environments.add(Environment.CLOUD);
+                            break;
                         case OTHER:
                             // do nothing here
                             break;
                         default:
                             // no-op
                     }
->>>>>>> 1e54c45f
                 }
             }
         }
