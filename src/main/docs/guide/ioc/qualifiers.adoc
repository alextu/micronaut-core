--- conflicted
+++ resolved
@@ -25,13 +25,9 @@
 <4> The link:{jeeapi}/javax/inject/Named.html[Named] annotation is used to indicate the `V8Engine` implementation is required
 <5> Calling the start method prints: `"Starting V8"`
 
-<<<<<<< HEAD
-== Qualifying By Annotation
-=======
 You can also declare link:{jeeapi}/javax/inject/Named.html[@Named] at the class level of a bean to explicitly define the name of the bean.
 
-=== Qualifying By Annotation
->>>>>>> 32532b13
+== Qualifying By Annotation
 
 In addition to being able to qualify by name, you can build your own qualifiers using the link:{jeeapi}/javax/inject/Qualifier.html[Qualifier] annotation. For example, consider the following annotation:
 
