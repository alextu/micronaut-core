Introduction advice is distinct from Around advice in that it involves providing an implementation instead of decorating.

Examples of introduction advice include http://gorm.grails.org[GORM] and http://projects.spring.io/spring-data[Spring Data] which implement persistence logic for you.

Micronaut's api:http.client.annotation.Client[] annotation is another example of introduction advice where Micronaut implements HTTP client interfaces for you at compile time.

The way you implement Introduction advice is very similar to how you implement Around advice.

You start by defining an annotation that powers the introduction advice. As an example, say you want to implement advice to return a stubbed value for every method in an interface (a common requirement in testing frameworks). Consider the following `@Stub` annotation:

snippet::io.micronaut.docs.aop.introduction.Stub[tags="imports,class", indent=0, title="Introduction Advice Annotation Example"]

<1> The introduction advice is annotated with api:aop.Introduction[]
<<<<<<< HEAD
<2> The api:context.annotation.Bean[] annotation is added so that all types annotated with `@Stub` become beans
=======
<2> The api:context.annotation.Type[] annotation refers to the implementor of the advice, in this case `StubIntroduction`
<3> The api:context.annotation.Bean[] annotation is added so that all types annotated with `@Stub` become beans
>>>>>>> 3e2abaa8

The `StubIntroduction` class referred to in the previous example must then implement the api:aop.MethodInterceptor[] interface, just like around advice.

The following is an example implementation:

snippet::io.micronaut.docs.aop.introduction.StubIntroduction[tags="imports,class", indent=0, title="StubIntroduction"]

<1> The api:aop.InterceptorBean[] annotation is used to associate the interceptor with the `@Stub` annotation
<2> The class is annotated with `@Singleton` and implements the api:aop.MethodInterceptor[] interface
<3> The value of the `@Stub` annotation is read from the context and an attempt made to convert the value to the return type
<4> Otherwise `null` is returned

To now use this introduction advice in an application, annotate your abstract classes or interfaces with `@Stub`:

snippet::io.micronaut.docs.aop.introduction.StubExample[tags="class", indent=0, title="StubExample"]

All abstract methods delegate to the `StubIntroduction` class to be implemented.

The following test demonstrates the behaviour or `StubIntroduction`:

snippet::io.micronaut.docs.aop.introduction.IntroductionSpec[tags="test", indent=0, title="Testing Introduction Advice"]

Note that if the introduction advice cannot implement the method, call the `proceed` method of the api:aop.MethodInvocationContext[]. This lets other introduction advice interceptors implement the method, and an `UnsupportedOperationException` will be thrown if no advice can implement the method.

In addition, if multiple introduction advice are present you may wish to override the `getOrder()` method of api:aop.MethodInterceptor[] to control the priority of advice.

The following sections cover core advice types provided by Micronaut.<|MERGE_RESOLUTION|>--- conflicted
+++ resolved
@@ -11,12 +11,7 @@
 snippet::io.micronaut.docs.aop.introduction.Stub[tags="imports,class", indent=0, title="Introduction Advice Annotation Example"]
 
 <1> The introduction advice is annotated with api:aop.Introduction[]
-<<<<<<< HEAD
 <2> The api:context.annotation.Bean[] annotation is added so that all types annotated with `@Stub` become beans
-=======
-<2> The api:context.annotation.Type[] annotation refers to the implementor of the advice, in this case `StubIntroduction`
-<3> The api:context.annotation.Bean[] annotation is added so that all types annotated with `@Stub` become beans
->>>>>>> 3e2abaa8
 
 The `StubIntroduction` class referred to in the previous example must then implement the api:aop.MethodInterceptor[] interface, just like around advice.
 
