/*
 * Copyright 2017-2019 original authors
 *
 * Licensed under the Apache License, Version 2.0 (the "License");
 * you may not use this file except in compliance with the License.
 * You may obtain a copy of the License at
 *
 * http://www.apache.org/licenses/LICENSE-2.0
 *
 * Unless required by applicable law or agreed to in writing, software
 * distributed under the License is distributed on an "AS IS" BASIS,
 * WITHOUT WARRANTIES OR CONDITIONS OF ANY KIND, either express or implied.
 * See the License for the specific language governing permissions and
 * limitations under the License.
 */
package io.micronaut.validation.validator;

import io.micronaut.aop.Intercepted;
import io.micronaut.context.BeanResolutionContext;
import io.micronaut.context.ExecutionHandleLocator;
import io.micronaut.context.MessageSource;
import io.micronaut.context.annotation.ConfigurationReader;
import io.micronaut.context.annotation.Primary;
import io.micronaut.context.annotation.Property;
import io.micronaut.context.annotation.Requires;
import io.micronaut.context.exceptions.BeanInstantiationException;
import io.micronaut.core.annotation.AnnotatedElement;
import io.micronaut.core.annotation.AnnotationMetadata;
import io.micronaut.core.annotation.AnnotationValue;
import io.micronaut.core.annotation.Introspected;
import io.micronaut.core.async.publisher.Publishers;
import io.micronaut.core.beans.BeanIntrospection;
import io.micronaut.core.beans.BeanIntrospector;
import io.micronaut.core.beans.BeanProperty;
import io.micronaut.core.reflect.ClassUtils;
import io.micronaut.core.type.Argument;
import io.micronaut.core.type.ArgumentValue;
import io.micronaut.core.type.MutableArgumentValue;
import io.micronaut.core.type.ReturnType;
import io.micronaut.core.util.ArgumentUtils;
import io.micronaut.core.util.ArrayUtils;
import io.micronaut.core.util.CollectionUtils;
import io.micronaut.core.util.StringUtils;
import io.micronaut.inject.BeanDefinition;
import io.micronaut.inject.ExecutableMethod;
import io.micronaut.inject.InjectionPoint;
import io.micronaut.inject.annotation.AnnotatedElementValidator;
import io.micronaut.inject.validation.BeanDefinitionValidator;
import io.micronaut.validation.validator.constraints.ConstraintValidator;
import io.micronaut.validation.validator.constraints.ConstraintValidatorContext;
import io.micronaut.validation.validator.constraints.ConstraintValidatorRegistry;
import io.micronaut.validation.validator.extractors.SimpleValueReceiver;
import io.micronaut.validation.validator.extractors.ValueExtractorRegistry;
import io.reactivex.Flowable;
import org.reactivestreams.Publisher;

import javax.annotation.Nonnull;
import javax.annotation.Nullable;
import javax.inject.Inject;
import javax.inject.Singleton;
import javax.validation.ClockProvider;
import javax.validation.Constraint;
import javax.validation.ConstraintViolation;
import javax.validation.ConstraintViolationException;
import javax.validation.ElementKind;
import javax.validation.Path;
import javax.validation.TraversableResolver;
import javax.validation.Valid;
import javax.validation.ValidationException;
import javax.validation.groups.Default;
import javax.validation.metadata.BeanDescriptor;
import javax.validation.metadata.ConstraintDescriptor;
import javax.validation.metadata.ConstructorDescriptor;
import javax.validation.metadata.ElementDescriptor;
import javax.validation.metadata.MethodDescriptor;
import javax.validation.metadata.MethodType;
import javax.validation.metadata.PropertyDescriptor;
import javax.validation.metadata.Scope;
import javax.validation.valueextraction.ValueExtractor;
import java.lang.annotation.Annotation;
import java.lang.annotation.ElementType;
import java.lang.reflect.Constructor;
import java.lang.reflect.Method;
import java.util.ArrayList;
import java.util.Arrays;
import java.util.Collection;
import java.util.Collections;
import java.util.Deque;
import java.util.HashSet;
import java.util.Iterator;
import java.util.LinkedHashMap;
import java.util.LinkedList;
import java.util.List;
import java.util.Map;
import java.util.Optional;
import java.util.Set;
import java.util.concurrent.CompletionStage;
import java.util.function.Function;
import java.util.stream.Collectors;

/**
 * Default implementation of the {@link Validator} interface.
 *
 * @author graemerocher
 * @since 1.2
 */
@Singleton
@Primary
@Requires(property = ValidatorConfiguration.ENABLED, value = StringUtils.TRUE, defaultValue = StringUtils.TRUE)
public class DefaultValidator implements Validator, ExecutableMethodValidator, ReactiveValidator, AnnotatedElementValidator, BeanDefinitionValidator {

    private static final List<Class> DEFAULT_GROUPS = Collections.singletonList(Default.class);
    private final ConstraintValidatorRegistry constraintValidatorRegistry;
    private final ClockProvider clockProvider;
    private final ValueExtractorRegistry valueExtractorRegistry;
    private final TraversableResolver traversableResolver;
    private final ExecutionHandleLocator executionHandleLocator;
    private final MessageSource messageSource;

    /**
     * Default constructor.
     *
     * @param configuration The validator configuration
     */
    @Inject
    protected DefaultValidator(
            @Nonnull ValidatorConfiguration configuration) {
        ArgumentUtils.requireNonNull("configuration", configuration);
        this.constraintValidatorRegistry = configuration.getConstraintValidatorRegistry();
        this.clockProvider = configuration.getClockProvider();
        this.valueExtractorRegistry = configuration.getValueExtractorRegistry();
        this.traversableResolver = configuration.getTraversableResolver();
        this.executionHandleLocator = configuration.getExecutionHandleLocator();
        this.messageSource = configuration.getMessageSource();
    }

    @SuppressWarnings("unchecked")
    @Nonnull
    @Override
    public <T> Set<ConstraintViolation<T>> validate(@Nonnull T object, @Nullable Class<?>... groups) {
        ArgumentUtils.requireNonNull("object", object);
        final BeanIntrospection<T> introspection = (BeanIntrospection<T>) getBeanIntrospection(object);
        if (introspection == null) {
            return Collections.emptySet();
        }
        return validate(introspection, object, groups);
    }

    /**
     * Validate the given introspection and object.
     * @param introspection The introspection
     * @param object The object
     * @param groups The groups
     * @param <T> The object type
     * @return The constraint violations
     */
    @Override
    @SuppressWarnings("ConstantConditions")
    @Nonnull
    public <T> Set<ConstraintViolation<T>> validate(@Nonnull BeanIntrospection<T> introspection, @Nonnull T object, @Nullable Class<?>... groups) {
        if (introspection == null) {
            throw new ValidationException("Passed object [" + object + "] cannot be introspected. Please annotate with @Introspected");
        }
        @SuppressWarnings("unchecked")
        final Collection<? extends BeanProperty<Object, Object>> constrainedProperties =
                ((BeanIntrospection<Object>) introspection).getIndexedProperties(Constraint.class);
        @SuppressWarnings("unchecked")
        final Collection<BeanProperty<Object, Object>> cascadeProperties =
                ((BeanIntrospection<Object>) introspection).getIndexedProperties(Valid.class);

        final List<Class<? extends Annotation>> pojoConstraints = introspection.getAnnotationTypesByStereotype(Constraint.class);

        if (CollectionUtils.isNotEmpty(constrainedProperties)
                || CollectionUtils.isNotEmpty(cascadeProperties)
                || CollectionUtils.isNotEmpty(pojoConstraints)) {

            DefaultConstraintValidatorContext context = new DefaultConstraintValidatorContext(object, groups);
            Set<ConstraintViolation<T>> overallViolations = new HashSet<>(5);
            return doValidate(
                    introspection,
                    object,
                    object,
                    constrainedProperties,
                    cascadeProperties,
                    context,
                    overallViolations,
                    pojoConstraints
            );
        }
        return Collections.emptySet();
    }

    @Nonnull
    @Override
    public <T> Set<ConstraintViolation<T>> validateProperty(
            @Nonnull T object,
            @Nonnull String propertyName,
            @Nullable Class<?>... groups) {
        ArgumentUtils.requireNonNull("object", object);
        ArgumentUtils.requireNonNull("propertyName", propertyName);
        final BeanIntrospection<Object> introspection = getBeanIntrospection(object);
        if (introspection == null) {
            throw new ValidationException("Passed object [" + object + "] cannot be introspected. Please annotate with @Introspected");
        }

        final Optional<BeanProperty<Object, Object>> property = introspection.getProperty(propertyName);

        if (property.isPresent()) {
            final BeanProperty<Object, Object> constrainedProperty = property.get();
            DefaultConstraintValidatorContext context = new DefaultConstraintValidatorContext(object, groups);
            Set overallViolations = new HashSet<>(5);
            final Object propertyValue = constrainedProperty.get(object);

            @SuppressWarnings("unchecked")
            final Class<T> rootBeanClass = (Class<T>) object.getClass();
            //noinspection unchecked
            validateConstrainedPropertyInternal(
                    rootBeanClass,
                    object,
                    object,
                    constrainedProperty,
                    constrainedProperty.getType(),
                    propertyValue,
                    context,
                    overallViolations,
                    null);

            //noinspection unchecked
            return Collections.unmodifiableSet(overallViolations);
        }

        return Collections.emptySet();
    }

    @Nonnull
    @Override
    public <T> Set<ConstraintViolation<T>> validateValue(
            @Nonnull Class<T> beanType,
            @Nonnull String propertyName,
            @Nullable Object value,
            @Nullable Class<?>... groups) {
        ArgumentUtils.requireNonNull("beanType", beanType);
        ArgumentUtils.requireNonNull("propertyName", propertyName);

        final BeanIntrospection<Object> introspection = getBeanIntrospection(beanType);
        if (introspection == null) {
            throw new ValidationException("Passed bean type [" + beanType + "] cannot be introspected. Please annotate with @Introspected");
        }

        final BeanProperty<Object, Object> beanProperty = introspection.getProperty(propertyName)
                .orElseThrow(() -> new ValidationException("No property [" + propertyName + "] found on type: " + beanType));


        final HashSet overallViolations = new HashSet<>(5);
        final DefaultConstraintValidatorContext context = new DefaultConstraintValidatorContext(groups);
        try {
            context.addPropertyNode(propertyName, null);
            //noinspection unchecked
            validatePropertyInternal(
                    beanType,
                    null,
                    null,
                    context,
                    overallViolations,
                    beanProperty.getType(),
                    beanProperty,
                    value);
        } finally {
            context.removeLast();
        }

        //noinspection unchecked
        return Collections.unmodifiableSet(overallViolations);
    }

    @Nonnull
    @Override
    public Set<String> validatedAnnotatedElement(@Nonnull AnnotatedElement element, @Nullable Object value) {
        ArgumentUtils.requireNonNull("element", element);
        if (!element.getAnnotationMetadata().hasStereotype(Constraint.class)) {
            return Collections.emptySet();
        }

        final Set<ConstraintViolation<Object>> overallViolations = new HashSet<>(5);
        final DefaultConstraintValidatorContext context = new DefaultConstraintValidatorContext();
        try {
            context.addPropertyNode(element.getName(), null);
            //noinspection unchecked
            validatePropertyInternal(
                    null,
                    element,
                    element,
                    context,
                    overallViolations,
                    value != null ? value.getClass() : Object.class,
                    element,
                    value);
        } finally {
            context.removeLast();
        }

        //noinspection unchecked
        return Collections.unmodifiableSet(overallViolations.stream()
                .map(ConstraintViolation::getMessage).collect(Collectors.toSet()));
    }

    @Nonnull
    @Override
    public <T> T createValid(@Nonnull Class<T> beanType, Object... arguments) throws ConstraintViolationException {
        ArgumentUtils.requireNonNull("type", beanType);

        @SuppressWarnings("unchecked")
        final BeanIntrospection<T> introspection = (BeanIntrospection<T>) getBeanIntrospection(beanType);
        if (introspection == null) {
            throw new ValidationException("Passed bean type [" + beanType + "] cannot be introspected. Please annotate with @Introspected");
        }

        final Set<ConstraintViolation<T>> constraintViolations = validateConstructorParameters(introspection, arguments);

        if (constraintViolations.isEmpty()) {
            final T instance = introspection.instantiate(arguments);
            final Set<ConstraintViolation<T>> errors = validate(introspection, instance);
            if (errors.isEmpty()) {
                return instance;
            } else {
                throw new ConstraintViolationException(errors);
            }
        }

        throw new ConstraintViolationException(constraintViolations);
    }

    @Override
    public BeanDescriptor getConstraintsForClass(Class<?> clazz) {
        return BeanIntrospector.SHARED.findIntrospection(clazz)
                .map((Function<BeanIntrospection<?>, BeanDescriptor>) IntrospectedBeanDescriptor::new)
                .orElseGet(() -> new EmptyDescriptor(clazz));
    }

    @Override
    public <T> T unwrap(Class<T> type) {
        throw new UnsupportedOperationException("Validator unwrapping not supported by this implementation");
    }

    @Override
    @Nonnull
    public ExecutableMethodValidator forExecutables() {
        return this;
    }

    @Nonnull
    @Override
    public <T> Set<ConstraintViolation<T>> validateParameters(
            @Nonnull T object,
            @Nonnull ExecutableMethod method,
            @Nonnull Object[] parameterValues,
            @Nullable Class<?>... groups) {
        ArgumentUtils.requireNonNull("parameterValues", parameterValues);
        ArgumentUtils.requireNonNull("object", object);
        ArgumentUtils.requireNonNull("method", method);
        final Argument[] arguments = method.getArguments();
        final int argLen = arguments.length;
        if (argLen != parameterValues.length) {
            throw new IllegalArgumentException("The method parameter array must have exactly " + argLen + " elements.");
        }

        DefaultConstraintValidatorContext context = new DefaultConstraintValidatorContext(object, groups);
        Set overallViolations = new HashSet<>(5);

        final Path.Node node = context.addMethodNode(method.getMethodName(), method.getArgumentTypes());
        try {
            @SuppressWarnings("unchecked")
            final Class<T> rootClass = (Class<T>) object.getClass();
            validateParametersInternal(
                    rootClass,
                    object,
                    parameterValues,
                    arguments,
                    argLen,
                    context,
                    overallViolations,
                    node
            );
        } finally {
            context.removeLast();
        }
        //noinspection unchecked
        return Collections.unmodifiableSet(overallViolations);
    }

    @Nonnull
    @Override
    public <T> Set<ConstraintViolation<T>> validateParameters(
            @Nonnull T object, @Nonnull
            ExecutableMethod method,
            @Nonnull Collection<MutableArgumentValue<?>> argumentValues,
            @Nullable Class<?>... groups) {
        ArgumentUtils.requireNonNull("object", object);
        ArgumentUtils.requireNonNull("method", method);
        ArgumentUtils.requireNonNull("parameterValues", argumentValues);
        final Argument[] arguments = method.getArguments();
        final int argLen = arguments.length;
        if (argLen != argumentValues.size()) {
            throw new IllegalArgumentException("The method parameter array must have exactly " + argLen + " elements.");
        }

        DefaultConstraintValidatorContext context = new DefaultConstraintValidatorContext(object, groups);
        Set overallViolations = new HashSet<>(5);

        final Path.Node node = context.addMethodNode(method.getMethodName(), method.getArgumentTypes());
        try {
            @SuppressWarnings("unchecked")
            final Class<T> rootClass = (Class<T>) object.getClass();
            validateParametersInternal(
                    rootClass,
                    object,
                    argumentValues.stream().map(ArgumentValue::getValue).toArray(),
                    arguments,
                    argLen,
                    context,
                    overallViolations,
                    node
            );
        } finally {
            context.removeLast();
        }
        //noinspection unchecked
        return Collections.unmodifiableSet(overallViolations);
    }

    @Nonnull
    @Override
    public <T> Set<ConstraintViolation<T>> validateParameters(
            @Nonnull T object,
            @Nonnull Method method,
            @Nonnull Object[] parameterValues,
            @Nullable Class<?>... groups) {
        ArgumentUtils.requireNonNull("method", method);
        return executionHandleLocator.findExecutableMethod(
                method.getDeclaringClass(),
                method.getName(),
                method.getParameterTypes()
        ).map(executableMethod ->
                validateParameters(object, executableMethod, parameterValues, groups)
        ).orElse(Collections.emptySet());
    }

    @Nonnull
    @Override
    public <T> Set<ConstraintViolation<T>> validateReturnValue(
            @Nonnull T object,
            @Nonnull Method method,
            @Nullable Object returnValue,
            @Nullable Class<?>... groups) {
        ArgumentUtils.requireNonNull("method", method);
        ArgumentUtils.requireNonNull("object", object);
        return executionHandleLocator.findExecutableMethod(
                method.getDeclaringClass(),
                method.getName(),
                method.getParameterTypes()
        ).map(executableMethod ->
                validateReturnValue(object, executableMethod, returnValue, groups)
        ).orElse(Collections.emptySet());
    }

    @Override
    public @Nonnull <T> Set<ConstraintViolation<T>> validateReturnValue(
            @Nonnull T object,
            @Nonnull ExecutableMethod<?, Object> executableMethod,
            @Nullable Object returnValue,
            @Nullable Class<?>... groups) {
        final ReturnType<Object> returnType = executableMethod.getReturnType();
        final Argument<Object> returnTypeArgument = returnType.asArgument();
        final HashSet overallViolations = new HashSet(3);
        @SuppressWarnings("unchecked")
        final Class<T> rootBeanClass = (Class<T>) object.getClass();
        final DefaultConstraintValidatorContext context = new DefaultConstraintValidatorContext(object, groups);
        //noinspection unchecked
        validateConstrainedPropertyInternal(
                rootBeanClass,
                object,
                object,
                returnTypeArgument,
                returnType.getType(),
                returnValue,
                context,
                overallViolations,
                null
        );

        final AnnotationMetadata annotationMetadata = returnTypeArgument.getAnnotationMetadata();
        final boolean hasValid = annotationMetadata.isAnnotationPresent(Valid.class);

        if (hasValid) {
            validateCascadePropertyInternal(context,
                    rootBeanClass,
                    object,
                    object,
                    returnTypeArgument,
                    returnValue,
                    overallViolations);
        }

        //noinspection unchecked
        return (Set<ConstraintViolation<T>>) overallViolations;
    }

    private <T> void validateCascadePropertyInternal(DefaultConstraintValidatorContext context,
                                                     @Nonnull Class<T> rootBeanClass,
                                                     @Nullable T rootBean,
                                                     Object object,
                                                     @Nonnull Argument<?> cascadeProperty,
                                                     @Nullable Object propertyValue,
                                                     Set overallViolations) {
        if (propertyValue != null) {
            @SuppressWarnings("unchecked") final Optional<? extends ValueExtractor<Object>> opt = valueExtractorRegistry
                    .findValueExtractor((Class<Object>) cascadeProperty.getType());

            opt.ifPresent(valueExtractor -> valueExtractor.extractValues(propertyValue, new ValueExtractor.ValueReceiver() {
                @Override
                public void value(String nodeName, Object object1) {

                }

                @Override
                public void iterableValue(String nodeName, Object iterableValue) {
                    if (iterableValue != null && context.validatedObjects.contains(iterableValue)) {
                        return;
                    }
                    cascadeToIterableValue(
                            context,
                            rootBeanClass,
                            rootBean,
                            object,
                            null,
                            cascadeProperty,
                            iterableValue,
                            overallViolations,
                            null,
                            null,
                            true);
                }

                @Override
                public void indexedValue(String nodeName, int i, Object iterableValue) {
                    if (iterableValue != null && context.validatedObjects.contains(iterableValue)) {
                        return;
                    }
                    cascadeToIterableValue(
                            context,
                            rootBeanClass,
                            rootBean,
                            object,
                            null,
                            cascadeProperty,
                            iterableValue,
                            overallViolations,
                            i,
                            null,
                            true);
                }

                @Override
                public void keyedValue(String nodeName, Object key, Object keyedValue) {
                    if (keyedValue != null && context.validatedObjects.contains(keyedValue)) {
                        return;
                    }
                    cascadeToIterableValue(
                            context,
                            rootBeanClass,
                            rootBean,
                            object,
                            null,
                            cascadeProperty,
                            keyedValue,
                            overallViolations,
                            null,
                            key,
                            false
                    );
                }
            }));

            if (!opt.isPresent() && !context.validatedObjects.contains(propertyValue)) {
                try {
                    // maybe a bean
                    final Path.Node node = context.addReturnValueNode(cascadeProperty.getName());
                    final boolean canCascade = canCascade(rootBeanClass, context, propertyValue, node);
                    if (canCascade) {
                        cascadeToOne(
                                rootBeanClass,
                                rootBean,
                                object,
                                context,
                                overallViolations,
                                cascadeProperty,
                                cascadeProperty.getType(),
                                propertyValue,
                                null);
                    }
                } finally {
                    context.removeLast();
                }
            }
        }
    }

    @Nonnull
    @Override
    public <T> Set<ConstraintViolation<T>> validateConstructorParameters(
            @Nonnull Constructor<? extends T> constructor,
            @Nonnull Object[] parameterValues,
            @Nullable Class<?>... groups) {
        ArgumentUtils.requireNonNull("constructor", constructor);
        final Class<? extends T> declaringClass = constructor.getDeclaringClass();
        final BeanIntrospection<? extends T> introspection = BeanIntrospection.getIntrospection(declaringClass);
        return validateConstructorParameters(introspection, parameterValues);
    }

    @Override
    @Nonnull
    public <T> Set<ConstraintViolation<T>> validateConstructorParameters(
            @Nonnull BeanIntrospection<? extends T> introspection,
            @Nonnull Object[] parameterValues,
            @Nullable Class<?>... groups) {
        ArgumentUtils.requireNonNull("introspection", introspection);
        final Class<? extends T> beanType = introspection.getBeanType();
        final Argument<?>[] constructorArguments = introspection.getConstructorArguments();
        return validateConstructorParameters(beanType, constructorArguments, parameterValues, groups);
    }

    @Override
    public <T> Set<ConstraintViolation<T>> validateConstructorParameters(Class<? extends T> beanType, Argument<?>[] constructorArguments, @Nonnull Object[] parameterValues, @Nullable Class<?>[] groups) {
        //noinspection ConstantConditions
        parameterValues = parameterValues != null ? parameterValues : ArrayUtils.EMPTY_OBJECT_ARRAY;
        final int argLength = constructorArguments.length;
        if (parameterValues.length != argLength) {
            throw new IllegalArgumentException("Expected exactly [" + argLength + "] constructor arguments");
        }
        DefaultConstraintValidatorContext context = new DefaultConstraintValidatorContext(groups);
        Set overallViolations = new HashSet<>(5);

        final Path.Node node = context.addConstructorNode(beanType.getSimpleName(), constructorArguments);
        try {
            validateParametersInternal(
                    beanType,
                    null,
                    parameterValues,
                    constructorArguments,
                    argLength,
                    context,
                    overallViolations,
                    node);
        } finally {
            context.removeLast();
        }
        //noinspection unchecked
        return Collections.unmodifiableSet(overallViolations);
    }

    @Nonnull
    @Override
    public <T> Set<ConstraintViolation<T>> validateConstructorReturnValue(@Nonnull Constructor<? extends T> constructor, @Nonnull T createdObject, @Nullable Class<?>... groups) {
        return validate(createdObject, groups);
    }


    /**
     * looks up a bean introspection for the given object by instance's class or defined class.
     *
     * @param object The object, never null
     * @param definedClass The defined class of the object, never null
     * @return The introspection or null
     */
    @SuppressWarnings({"WeakerAccess", "unchecked"})
    protected @Nullable BeanIntrospection<Object> getBeanIntrospection(@Nonnull Object object, @Nonnull Class<?> definedClass) {
        //noinspection ConstantConditions
        if (object == null) {
            return null;
        }
        return BeanIntrospector.SHARED.findIntrospection((Class<Object>) object.getClass())
                .orElseGet(() -> BeanIntrospector.SHARED.findIntrospection((Class<Object>) definedClass).orElse(null));
    }

    /**
     * looks up a bean introspection for the given object.
     *
     * @param object The object, never null
     * @return The introspection or null
     */
    @SuppressWarnings({"WeakerAccess", "unchecked"})
    protected @Nullable BeanIntrospection<Object> getBeanIntrospection(@Nonnull Object object) {
        //noinspection ConstantConditions
        if (object == null) {
            return null;
        }
        if (object instanceof Class) {
            return BeanIntrospector.SHARED.findIntrospection((Class<Object>) object).orElse(null);
        }
        return BeanIntrospector.SHARED.findIntrospection((Class<Object>) object.getClass()).orElse(null);
    }

    private <T> void validateParametersInternal(
            @Nonnull Class<T> rootClass,
            @Nullable T object,
            @Nonnull Object[] parameters,
            Argument[] arguments,
            int argLen,
            DefaultConstraintValidatorContext context,
            Set overallViolations,
            Path.Node parentNode) {
        for (int i = 0; i < argLen; i++) {
            Argument argument = arguments[i];
            final Class<?> parameterType = argument.getType();

            final AnnotationMetadata annotationMetadata = argument.getAnnotationMetadata();

            final boolean hasValid = annotationMetadata.hasStereotype(Valid.class);
            final boolean hasConstraint = annotationMetadata.hasStereotype(Constraint.class);


            if (!hasValid && !hasConstraint) {
                continue;
            }

            Object parameterValue = parameters[i];

            ValueExtractor<Object> valueExtractor = null;
            final boolean hasValue = parameterValue != null;
            final boolean isValid = hasValue && hasValid;
            final boolean isPublisher = hasValue && Publishers.isConvertibleToPublisher(parameterType);
            if (isPublisher) {
                instrumentPublisherArgumentWithValidation(
                        rootClass,
                        object,
                        parameters,
                        context,
                        i,
                        argument,
                        parameterType,
                        annotationMetadata,
                        parameterValue,
                        isValid
                );
            } else {
                final boolean isCompletionStage = hasValue && CompletionStage.class.isAssignableFrom(parameterType);
                if (isCompletionStage) {
                    instrumentCompletionStageArgumentWithValidation(
                            rootClass,
                            object,
                            parameters,
                            context,
                            i,
                            argument,
                            annotationMetadata,
                            parameterValue,
                            isValid
                    );
                } else {
                    if (hasValue) {
                        //noinspection unchecked
                        valueExtractor = (ValueExtractor<Object>) valueExtractorRegistry.findUnwrapValueExtractor(parameterType).orElse(null);
                    }

                    int finalIndex = i;
                    if (valueExtractor != null) {
                        valueExtractor.extractValues(parameterValue, (SimpleValueReceiver) (nodeName, unwrappedValue) -> validateParameterInternal(
                                rootClass,
                                object,
                                parameters,
                                context,
                                overallViolations,
                                argument.getName(),
                                parameterType,
                                finalIndex,
                                annotationMetadata,
                                unwrappedValue
                        ));
                    } else {
                        validateParameterInternal(
                                rootClass,
                                object,
                                parameters,
                                context,
                                overallViolations,
                                argument.getName(),
                                parameterType,
                                finalIndex,
                                annotationMetadata,
                                parameterValue
                        );
                    }


                    if (isValid) {
                        if (context.validatedObjects.contains(parameterValue)) {
                            // already validated
                            continue;
                        }
                        // cascade to bean
                        //noinspection unchecked
                        valueExtractor = (ValueExtractor<Object>) valueExtractorRegistry.findValueExtractor(parameterType).orElse(null);
                        if (valueExtractor != null) {
                            valueExtractor.extractValues(parameterValue, new ValueExtractor.ValueReceiver() {
                                @Override
                                public void value(String nodeName, Object object1) {
                                }

                                @Override
                                public void iterableValue(String nodeName, Object iterableValue) {
                                    if (iterableValue != null && context.validatedObjects.contains(iterableValue)) {
                                        return;
                                    }
                                    cascadeToIterableValue(
                                            context,
                                            rootClass,
                                            object,
                                            parameterValue,
                                            parentNode,
                                            argument,
                                            iterableValue,
                                            overallViolations,
                                            null,
                                            null,
                                            true);
                                }

                                @Override
                                public void indexedValue(String nodeName, int i, Object iterableValue) {
                                    if (iterableValue != null && context.validatedObjects.contains(iterableValue)) {
                                        return;
                                    }
                                    cascadeToIterableValue(
                                            context,
                                            rootClass,
                                            object,
                                            parameterValue,
                                            parentNode,
                                            argument,
                                            iterableValue,
                                            overallViolations,
                                            i,
                                            null,
                                            true);
                                }

                                @Override
                                public void keyedValue(String nodeName, Object key, Object keyedValue) {
                                    if (keyedValue != null && context.validatedObjects.contains(keyedValue)) {
                                        return;
                                    }
                                    cascadeToIterableValue(
                                            context,
                                            rootClass,
                                            object,
                                            parameterValue,
                                            parentNode,
                                            argument,
                                            keyedValue,
                                            overallViolations,
                                            null,
                                            key,
                                            false);
                                }
                            });
                        } else {
                            final BeanIntrospection<Object> beanIntrospection = getBeanIntrospection(parameterValue, parameterType);
                            if (beanIntrospection != null) {
                                try {
                                    context.addParameterNode(argument.getName(), i);
                                    cascadeToOneIntrospection(
                                            context,
                                            object,
                                            parameterValue,
                                            beanIntrospection,
                                            overallViolations
                                    );
                                } finally {
                                    context.removeLast();
                                }
                            } else {
                                context.addParameterNode(argument.getName(), i);
                                String messageTemplate = "{" + Introspected.class.getName() + ".message}";
                                overallViolations.add(new DefaultConstraintViolation(
                                        object,
                                        rootClass,
                                        null,
                                        parameterValue,
                                        messageSource.interpolate(messageTemplate, MessageSource.MessageContext.of(Collections.singletonMap("type", parameterType.getName()))),
                                        messageTemplate,
                                        new PathImpl(context.currentPath),
<<<<<<< HEAD
                                        parameters));
=======
                                        null,
                                        argumentValues));
>>>>>>> e61b2156
                                context.removeLast();
                            }
                        }
                    }
                }


            }

        }
    }

    private <T> void instrumentPublisherArgumentWithValidation(
            @Nonnull Class<T> rootClass,
            @Nullable T object,
            @Nonnull Object[] argumentValues,
            DefaultConstraintValidatorContext context,
            int argumentIndex,
            Argument argument,
            Class<?> parameterType,
            AnnotationMetadata annotationMetadata,
            Object parameterValue,
            boolean isValid) {
        final Flowable<Object> publisher = Publishers.convertPublisher(parameterValue, Flowable.class);
        PathImpl copied = new PathImpl(context.currentPath);
        final Flowable<Object> finalFlowable = publisher.flatMap(o -> {
            DefaultConstraintValidatorContext newContext =
                    new DefaultConstraintValidatorContext(
                            object,
                            copied
                    );
            Set newViolations = new HashSet();
            final BeanIntrospection<Object> beanIntrospection = !isValid || o == null || ClassUtils.isJavaBasicType(o.getClass()) ? null : getBeanIntrospection(o);
            if (beanIntrospection != null) {
                try {
                    context.addParameterNode(argument.getName(), argumentIndex);
                    cascadeToOneIntrospection(
                            newContext,
                            object,
                            o,
                            beanIntrospection,
                            newViolations
                    );
                } finally {
                    context.removeLast();
                }
            } else {

                final Class t = argument.getFirstTypeVariable().map(Argument::getType).orElse(null);
                validateParameterInternal(
                        rootClass,
                        object,
                        argumentValues,
                        newContext,
                        newViolations,
                        argument.getName(),
                        t != null ? t : Object.class,
                        argumentIndex,
                        annotationMetadata,
                        o
                );
            }

            if (!newViolations.isEmpty()) {
                return Flowable.error(
                        new ConstraintViolationException(newViolations)
                );
            }

            return Flowable.just(o);
        });
        argumentValues[argumentIndex] = Publishers.convertPublisher(finalFlowable, parameterType);
    }

    private <T> void instrumentCompletionStageArgumentWithValidation(
            @Nonnull Class<T> rootClass,
            @Nullable T object,
            @Nonnull Object[] argumentValues,
            DefaultConstraintValidatorContext context,
            int argumentIndex,
            Argument argument,
            AnnotationMetadata annotationMetadata,
            Object parameterValue,
            boolean isValid) {
        final CompletionStage<Object> publisher = (CompletionStage<Object>) parameterValue;
        PathImpl copied = new PathImpl(context.currentPath);
        final CompletionStage<Object> validatedStage = publisher.thenApply(o -> {
            DefaultConstraintValidatorContext newContext =
                    new DefaultConstraintValidatorContext(
                            object,
                            copied
                    );
            Set newViolations = new HashSet();
            final BeanIntrospection<Object> beanIntrospection = !isValid || o == null || ClassUtils.isJavaBasicType(o.getClass()) ? null : getBeanIntrospection(o);
            if (beanIntrospection != null) {
                try {
                    context.addParameterNode(argument.getName(), argumentIndex);
                    cascadeToOneIntrospection(
                            newContext,
                            object,
                            o,
                            beanIntrospection,
                            newViolations
                    );
                } finally {
                    context.removeLast();
                }
            } else {

                final Class t = argument.getFirstTypeVariable().map(Argument::getType).orElse(null);
                validateParameterInternal(
                        rootClass,
                        object,
                        argumentValues,
                        newContext,
                        newViolations,
                        argument.getName(),
                        t != null ? t : Object.class,
                        argumentIndex,
                        annotationMetadata,
                        o
                );
            }

            if (!newViolations.isEmpty()) {
                throw new ConstraintViolationException(newViolations);
            }

            return o;
        });
        argumentValues[argumentIndex] = validatedStage;
    }

    @SuppressWarnings("unchecked")
    private <T> void validateParameterInternal(
            @Nonnull Class<T> rootClass,
            @Nullable T object,
            @Nonnull Object[] argumentValues,
            @Nonnull DefaultConstraintValidatorContext context,
            @Nonnull Set overallViolations,
            @Nonnull String parameterName,
            @Nonnull Class<?> parameterType,
            int parameterIndex,
            @Nonnull AnnotationMetadata annotationMetadata,
            @Nullable Object parameterValue) {
        try {
            context.addParameterNode(parameterName, parameterIndex);
            final List<Class<? extends Annotation>> constraintTypes =
                    annotationMetadata.getAnnotationTypesByStereotype(Constraint.class);

            // Constraints applied to the parameter
            for (Class<? extends Annotation> constraintType : constraintTypes) {
                final ConstraintValidator constraintValidator = constraintValidatorRegistry
                        .findConstraintValidator(constraintType, parameterType).orElse(null);
                if (constraintValidator != null) {
                    final AnnotationValue<? extends Annotation> annotationValue =
                            annotationMetadata.getAnnotation(constraintType);
                    if (annotationValue != null && !constraintValidator.isValid(parameterValue, annotationValue, context)) {
                        final String messageTemplate = buildMessageTemplate(annotationValue, annotationMetadata);
                        final Map<String, Object> variables = newConstraintVariables(annotationValue, parameterValue, annotationMetadata);
                        overallViolations.add(new DefaultConstraintViolation(
                                object,
                                rootClass,
                                null,
                                parameterValue,
                                messageSource.interpolate(messageTemplate, MessageSource.MessageContext.of(variables)),
                                messageTemplate,
                                new PathImpl(context.currentPath),
                                new DefaultConstraintDescriptor(annotationMetadata, constraintType, annotationValue),
                                argumentValues));
                    }
                }
            }

            // Constraints applied to the class used as a parameter
            final BeanIntrospection<Object> introspection = getBeanIntrospection(parameterType);
            if (introspection != null) {
                final List<Class<? extends Annotation>> pojoConstraints = introspection.getAnnotationTypesByStereotype(Constraint.class);

                for (Class<? extends Annotation> pojoConstraint : pojoConstraints) {
                    validatePojoInternal(rootClass, object, argumentValues, context, overallViolations, parameterType, parameterValue, pojoConstraint, introspection.getAnnotation(pojoConstraint));
                }
            }
        } finally {
            context.removeLast();
        }
    }

    @SuppressWarnings("unchecked")
    private <T> void validatePojoInternal(@Nonnull Class<T> rootClass,
                                          @Nullable T object,
                                          @Nonnull Object[] argumentValues,
                                          @Nonnull DefaultConstraintValidatorContext context,
                                          @Nonnull Set overallViolations,
                                          @Nonnull Class<?> parameterType,
                                          @Nonnull Object parameterValue,
                                          Class<? extends Annotation> pojoConstraint,
                                          AnnotationValue constraintAnnotation) {
        final ConstraintValidator constraintValidator = constraintValidatorRegistry
                .findConstraintValidator(pojoConstraint, parameterType).orElse(null);

        if (constraintValidator != null) {
            if (!constraintValidator.isValid((T) parameterValue, constraintAnnotation, context)) {
                final String propertyValue = "";
                BeanIntrospection<Object> beanIntrospection = getBeanIntrospection(parameterValue);
                if (beanIntrospection == null) {
                    throw new ValidationException("Passed object [" + parameterValue + "] cannot be introspected. Please annotate with @Introspected");
                }
                AnnotationMetadata beanAnnotationMetadata = beanIntrospection.getAnnotationMetadata();
                AnnotationValue<? extends Annotation> annotationValue = beanAnnotationMetadata.getAnnotation(pojoConstraint);

                final String messageTemplate = buildMessageTemplate(annotationValue, beanAnnotationMetadata);
                final Map<String, Object> variables = newConstraintVariables(annotationValue, propertyValue, beanAnnotationMetadata);
                overallViolations.add(new DefaultConstraintViolation(
                        object,
                        rootClass,
                        null,
                        parameterValue,
                        messageSource.interpolate(messageTemplate, MessageSource.MessageContext.of(variables)),
                        messageTemplate,
                        new PathImpl(context.currentPath),
                        new DefaultConstraintDescriptor(beanAnnotationMetadata, pojoConstraint, annotationValue),
                        argumentValues));
            }
        }
    }

    private <T> Set<ConstraintViolation<T>> doValidate(
            BeanIntrospection<T> introspection,
            @Nonnull T rootBean,
            @Nonnull Object object,
            Collection<? extends BeanProperty<Object, Object>> constrainedProperties,
            Collection<BeanProperty<Object, Object>> cascadeProperties,
            DefaultConstraintValidatorContext context,
            Set overallViolations,
            List<Class<? extends Annotation>> pojoConstraints) {
        @SuppressWarnings("unchecked")
        final Class<T> rootBeanClass = (Class<T>) rootBean.getClass();
        for (BeanProperty<Object, Object> constrainedProperty : constrainedProperties) {
            final Object propertyValue = constrainedProperty.get(object);
            //noinspection unchecked
            validateConstrainedPropertyInternal(
                    rootBeanClass,
                    rootBean,
                    object,
                    constrainedProperty,
                    constrainedProperty.getType(),
                    propertyValue,
                    context,
                    overallViolations,
                    null);
        }

        for (Class<? extends Annotation> pojoConstraint : pojoConstraints) {
            validatePojoInternal(
                    rootBeanClass,
                    rootBean,
                    null,
                    context,
                    overallViolations,
                    rootBeanClass,
                    object,
                    pojoConstraint,
                    introspection.getAnnotation(pojoConstraint));
        }

        // now handle cascading validation
        for (BeanProperty<Object, Object> cascadeProperty : cascadeProperties) {
            final Object propertyValue = cascadeProperty.get(object);
            if (propertyValue != null) {
                @SuppressWarnings("unchecked")
                final Optional<? extends ValueExtractor<Object>> opt = valueExtractorRegistry
                        .findValueExtractor((Class<Object>) propertyValue.getClass());

                opt.ifPresent(valueExtractor -> valueExtractor.extractValues(propertyValue, new ValueExtractor.ValueReceiver() {
                    @Override
                    public void value(String nodeName, Object object1) {

                    }

                    @Override
                    public void iterableValue(String nodeName, Object iterableValue) {
                        if (iterableValue != null && context.validatedObjects.contains(iterableValue)) {
                            return;
                        }
                        cascadeToIterableValue(
                                context,
                                rootBeanClass,
                                rootBean,
                                object,
                                cascadeProperty,
                                iterableValue,
                                overallViolations,
                                null,
                                null,
                                true);
                    }

                    @Override
                    public void indexedValue(String nodeName, int i, Object iterableValue) {
                        if (iterableValue != null && context.validatedObjects.contains(iterableValue)) {
                            return;
                        }
                        cascadeToIterableValue(
                                context,
                                rootBeanClass,
                                rootBean,
                                object,
                                cascadeProperty,
                                iterableValue,
                                overallViolations,
                                i,
                                null,
                                true);
                    }

                    @Override
                    public void keyedValue(String nodeName, Object key, Object keyedValue) {
                        if (keyedValue != null && context.validatedObjects.contains(keyedValue)) {
                            return;
                        }
                        cascadeToIterableValue(
                                context,
                                rootBeanClass,
                                rootBean,
                                object,
                                cascadeProperty,
                                keyedValue,
                                overallViolations,
                                null,
                                key,
                                false
                        );
                    }
                }));

                if (!opt.isPresent() && !context.validatedObjects.contains(propertyValue)) {
                    // maybe a bean
                    final Path.Node node = context.addPropertyNode(cascadeProperty.getName(), null);

                    try {
                        final boolean canCascade = canCascade(rootBeanClass, context, propertyValue, node);
                        if (canCascade) {
                            cascadeToOne(
                                    rootBeanClass,
                                    rootBean,
                                    object,
                                    context,
                                    overallViolations,
                                    cascadeProperty,
                                    cascadeProperty.getType(),
                                    propertyValue,
                                    null);
                        }
                    } finally {
                        context.removeLast();
                    }
                }
            }
        }
        //noinspection unchecked
        return Collections.unmodifiableSet(overallViolations);
    }

    private <T> boolean canCascade(
            Class<T> rootBeanClass,
            DefaultConstraintValidatorContext context,
            Object propertyValue,
            Path.Node node) {
        final boolean canCascade = traversableResolver.isCascadable(
                propertyValue,
                node,
                rootBeanClass,
                context.currentPath,
                ElementType.FIELD
        );
        final boolean isReachable = traversableResolver.isReachable(
                propertyValue,
                node,
                rootBeanClass,
                context.currentPath,
                ElementType.FIELD
        );
        return canCascade && isReachable;
    }

    private <T> void cascadeToIterableValue(
            DefaultConstraintValidatorContext context,
            @Nonnull Class<T> rootClass,
            @Nullable T rootBean,
            Object object,
            BeanProperty<Object, Object> cascadeProperty,
            Object iterableValue,
            Set overallViolations,
            Integer index,
            Object key,
            boolean isIterable) {
        final DefaultPropertyNode container = new DefaultPropertyNode(
                cascadeProperty.getName(),
                cascadeProperty.getType(),
                index,
                key,
                ElementKind.CONTAINER_ELEMENT,
                isIterable
        );
        cascadeToOne(
                rootClass,
                rootBean,
                object,
                context,
                overallViolations,
                cascadeProperty,
                cascadeProperty.getType(),
                iterableValue,
                container
        );
    }

    private <T> void cascadeToIterableValue(
            DefaultConstraintValidatorContext context,
            @Nonnull Class<T> rootClass,
            @Nullable T rootBean,
            @Nullable Object object,
            Path.Node node,
            Argument methodArgument,
            Object iterableValue,
            Set overallViolations,
            Integer index,
            Object key,
            boolean isIterable) {
        if (canCascade(rootClass, context, iterableValue, node)) {
            DefaultPropertyNode currentContainerNode = new DefaultPropertyNode(
                    methodArgument.getName(),
                    methodArgument.getClass(),
                    index,
                    key,
                    ElementKind.CONTAINER_ELEMENT,
                    isIterable
            );

            cascadeToOne(
                    rootClass,
                    rootBean,
                    object,
                    context,
                    overallViolations,
                    methodArgument,
                    methodArgument.getType(),
                    iterableValue,

                    currentContainerNode);
        }
    }

    private <T> void cascadeToOne(
            @Nonnull Class<T> rootClass,
            @Nullable T rootBean,
            Object object,
            DefaultConstraintValidatorContext context,
            Set overallViolations,
            AnnotatedElement cascadeProperty,
            Class propertyType,
            Object propertyValue,
            @Nullable DefaultPropertyNode container) {

        final BeanIntrospection<Object> beanIntrospection = getBeanIntrospection(propertyValue);

        if (beanIntrospection != null) {
            if (container != null) {
                context.addPropertyNode(container.getName(), container);
            }
            try {
                cascadeToOneIntrospection(
                        context,
                        rootBean,
                        propertyValue,
                        beanIntrospection,
                        overallViolations);
            } finally {
                if (container != null) {
                    context.removeLast();
                }

            }

        } else {
            // try apply cascade rules to actual property
            //noinspection unchecked
            validateConstrainedPropertyInternal(
                    rootClass,
                    rootBean,
                    object,
                    cascadeProperty,
                    propertyType,
                    propertyValue,
                    context,
                    overallViolations,
                    container
            );
        }
    }

    private <T> void cascadeToOneIntrospection(DefaultConstraintValidatorContext context, T rootBean, Object bean, BeanIntrospection<Object> beanIntrospection, Set overallViolations) {
        context.validatedObjects.add(bean);
        final Collection<BeanProperty<Object, Object>> cascadeConstraints =
                beanIntrospection.getIndexedProperties(Constraint.class);
        final Collection<BeanProperty<Object, Object>> cascadeNestedProperties =
                beanIntrospection.getIndexedProperties(Valid.class);

        if (CollectionUtils.isNotEmpty(cascadeConstraints) || CollectionUtils.isNotEmpty(cascadeNestedProperties)) {
            doValidate(
                    beanIntrospection,
                    rootBean,
                    bean,
                    cascadeConstraints,
                    cascadeNestedProperties,
                    context,
                    overallViolations,
                    Collections.emptyList()
            );
        }
    }

    private <T> void validateConstrainedPropertyInternal(
            @Nonnull Class<T> rootBeanClass,
            @Nullable T rootBean,
            @Nonnull Object object,
            @Nonnull AnnotatedElement constrainedProperty,
            @Nonnull Class propertyType,
            @Nullable Object propertyValue,
            DefaultConstraintValidatorContext context,
            Set<ConstraintViolation<Object>> overallViolations,
            @Nullable DefaultPropertyNode container) {
        context.addPropertyNode(
                constrainedProperty.getName(), container
        );

        validatePropertyInternal(
                rootBeanClass,
                rootBean,
                object,
                context,
                overallViolations,
                propertyType,
                constrainedProperty,
                propertyValue
        );
        context.removeLast();
    }

    private <T> void validatePropertyInternal(
            @Nullable Class<T> rootBeanClass,
            @Nullable T rootBean,
            @Nullable Object object,
            @Nonnull DefaultConstraintValidatorContext context,
            @Nonnull Set<ConstraintViolation<Object>> overallViolations,
            @Nonnull Class propertyType,
            @Nonnull AnnotatedElement constrainedProperty,
            @Nullable Object propertyValue) {
        final AnnotationMetadata annotationMetadata = constrainedProperty.getAnnotationMetadata();
        final List<Class<? extends Annotation>> constraintTypes = annotationMetadata.getAnnotationTypesByStereotype(Constraint.class);
        for (Class<? extends Annotation> constraintType : constraintTypes) {

            ValueExtractor<Object> valueExtractor = null;
            if (propertyValue != null && !annotationMetadata.hasAnnotation(Valid.class)) {
                //noinspection unchecked
                valueExtractor = valueExtractorRegistry.findUnwrapValueExtractor((Class<Object>) propertyValue.getClass())
                        .orElse(null);
            }

            if (valueExtractor != null) {
                valueExtractor.extractValues(propertyValue, (SimpleValueReceiver) (nodeName, extractedValue) -> valueConstraintOnProperty(
                        rootBeanClass,
                        rootBean,
                        object,
                        context,
                        overallViolations,
                        constrainedProperty,
                        propertyType,
                        extractedValue,
                        constraintType
                ));
            } else {
                valueConstraintOnProperty(
                        rootBeanClass,
                        rootBean,
                        object,
                        context,
                        overallViolations,
                        constrainedProperty,
                        propertyType,
                        propertyValue,
                        constraintType
                );
            }
        }
    }

    @SuppressWarnings("unchecked")
    private <T> void valueConstraintOnProperty(
            @Nullable Class<T> rootBeanClass,
            @Nullable T rootBean,
            @Nullable Object object,
            DefaultConstraintValidatorContext context,
            Set<ConstraintViolation<Object>> overallViolations,
            AnnotatedElement constrainedProperty,
            Class propertyType,
            @Nullable Object propertyValue,
            Class<? extends Annotation> constraintType) {
        final AnnotationMetadata annotationMetadata = constrainedProperty
                .getAnnotationMetadata();
        final List<? extends AnnotationValue<? extends Annotation>> annotationValues = annotationMetadata
                .getAnnotationValuesByType(constraintType);

        Set<AnnotationValue<? extends Annotation>> constraints = new HashSet<>(3);
        for (Class<?> group : context.groups) {
            for (AnnotationValue<? extends Annotation> annotationValue : annotationValues) {
<<<<<<< HEAD
                final Class<?>[] classValues = annotationValue.classValues("groups");
                if (ArrayUtils.isEmpty(classValues)) {
                    if (context.groups == DEFAULT_GROUPS || group == Default.class) {
                        constraints.add(annotationValue);
                    }
                } else {
                    final List<Class> constraintGroups = Arrays.asList(classValues);
                    if (constraintGroups.contains(group)) {
                        constraints.add(annotationValue);
                    }
=======
                //noinspection Convert2MethodRef for Arrays.asList to Arrays::asList because the behavior is not the same
                final List<Class> constraintGroups = annotationValue.get("groups", Class[].class)
                        .filter(ArrayUtils::isNotEmpty)
                        .map((Class[] classes) -> Arrays.asList(classes))
                        .orElse(DEFAULT_GROUPS);
                if (constraintGroups.contains(group)) {
                    constraints.add(annotationValue);
>>>>>>> e61b2156
                }
            }
        }

        @SuppressWarnings("unchecked") final Class<Object> targetType = propertyValue != null ? (Class<Object>) propertyValue.getClass() : propertyType;
        final ConstraintValidator<? extends Annotation, Object> validator = constraintValidatorRegistry
                .findConstraintValidator(constraintType, targetType).orElse(null);
        if (validator != null) {
            for (AnnotationValue annotationValue : constraints) {
                //noinspection unchecked
                if (!validator.isValid(propertyValue, annotationValue, context)) {

                    final String messageTemplate = buildMessageTemplate(annotationValue, annotationMetadata);
                    Map<String, Object> variables = newConstraintVariables(annotationValue, propertyValue, annotationMetadata);
                    //noinspection unchecked
                    overallViolations.add(
                            new DefaultConstraintViolation(
                                    rootBean,
                                    rootBeanClass,
                                    object,
                                    propertyValue,
                                    messageSource.interpolate(messageTemplate, MessageSource.MessageContext.of(variables)),
                                    messageTemplate,
<<<<<<< HEAD
                                    new PathImpl(context.currentPath))
=======
                                    new PathImpl(context.currentPath),
                                    new DefaultConstraintDescriptor(annotationMetadata, constraintType, annotationValue), null)
>>>>>>> e61b2156
                    );
                }
            }
        }
    }

    private Map<String, Object> newConstraintVariables(AnnotationValue annotationValue, @Nullable Object propertyValue, AnnotationMetadata annotationMetadata) {
        final Map<?, ?> values = annotationValue.getValues();
        int initSize = (int) Math.ceil(values.size() / 0.75);
        Map<String, Object> variables = new LinkedHashMap<>(initSize);
        for (Map.Entry<?, ?> entry : values.entrySet()) {
            variables.put(entry.getKey().toString(),  entry.getValue());
        }
        variables.put("validatedValue", propertyValue);
        final Map<String, Object> defaultValues = annotationMetadata.getDefaultValues(annotationValue.getAnnotationName());
        for (Map.Entry<String, Object> entry : defaultValues.entrySet()) {
            final String n = entry.getKey();
            if (!variables.containsKey(n)) {
                final Object v = entry.getValue();
                if (v != null) {
                    variables.put(n, v);
                }
            }
        }
        return variables;
    }

    private String buildMessageTemplate(AnnotationValue<?> annotationValue, AnnotationMetadata annotationMetadata) {
        return annotationValue.stringValue("message")
                .orElseGet(() ->
                        annotationMetadata.getDefaultValue(annotationValue.getAnnotationName(), "message", String.class)
                            .orElse("{" + annotationValue.getAnnotationName() + ".message}")
                        );
    }

    @Nonnull
    @Override
    public <T> Publisher<T> validatePublisher(@Nonnull Publisher<T> publisher, Class<?>... groups) {
        ArgumentUtils.requireNonNull("publisher", publisher);
        final Flowable<T> flowable = Publishers.convertPublisher(publisher, Flowable.class);
        return flowable.flatMap(object -> {
            final Set<ConstraintViolation<Object>> constraintViolations = validate(object, groups);
            if (!constraintViolations.isEmpty()) {
                return Flowable.error(new ConstraintViolationException(constraintViolations));
            }
            return Flowable.just(object);
        });
    }

    @Nonnull
    @Override
    public <T> CompletionStage<T> validateCompletionStage(@Nonnull CompletionStage<T> completionStage, Class<?>... groups) {
        ArgumentUtils.requireNonNull("completionStage", completionStage);
        return completionStage.thenApply(t -> {
            final Set<ConstraintViolation<Object>> constraintViolations = validate(t, groups);
            if (!constraintViolations.isEmpty()) {
                throw new ConstraintViolationException(constraintViolations);
            }
            return t;
        });
    }

    @Override
    public <T> void validateBeanArgument(
            @Nonnull BeanResolutionContext resolutionContext,
            @Nonnull InjectionPoint injectionPoint,
            @Nonnull Argument<T> argument,
            int index,
            @Nullable T value) throws BeanInstantiationException {


        final AnnotationMetadata annotationMetadata = argument.getAnnotationMetadata();
        final boolean hasValid = annotationMetadata.hasStereotype(Valid.class);
        final boolean hasConstraint = annotationMetadata.hasStereotype(Constraint.class);
        final Class<T> parameterType = argument.getType();
        final Class rootClass = injectionPoint.getDeclaringBean().getBeanType();
        DefaultConstraintValidatorContext context = new DefaultConstraintValidatorContext(value);
        Set overallViolations = new HashSet<>(5);
        if (hasConstraint) {
            final Path.Node parentNode = context.addConstructorNode(rootClass.getName(), injectionPoint.getDeclaringBean().getConstructor().getArguments());
            ValueExtractor<Object> valueExtractor = (ValueExtractor<Object>) valueExtractorRegistry.findValueExtractor(parameterType).orElse(null);
            if (valueExtractor != null) {
                valueExtractor.extractValues(value, new ValueExtractor.ValueReceiver() {
                    @Override
                    public void value(String nodeName, Object object1) {
                    }

                    @Override
                    public void iterableValue(String nodeName, Object iterableValue) {
                        if (iterableValue != null && context.validatedObjects.contains(iterableValue)) {
                            return;
                        }
                        cascadeToIterableValue(
                                context,
                                rootClass,
                                null,
                                value,
                                parentNode,
                                argument,
                                iterableValue,
                                overallViolations,
                                null,
                                null,
                                true);
                    }

                    @Override
                    public void indexedValue(String nodeName, int i, Object iterableValue) {
                        if (iterableValue != null && context.validatedObjects.contains(iterableValue)) {
                            return;
                        }
                        cascadeToIterableValue(
                                context,
                                rootClass,
                                null,
                                value,
                                parentNode,
                                argument,
                                iterableValue,
                                overallViolations,
                                i,
                                null,
                                true);
                    }

                    @Override
                    public void keyedValue(String nodeName, Object key, Object keyedValue) {
                        if (keyedValue != null && context.validatedObjects.contains(keyedValue)) {
                            return;
                        }
                        cascadeToIterableValue(
                                context,
                                rootClass,
                                null,
                                value,
                                parentNode,
                                argument,
                                keyedValue,
                                overallViolations,
                                null,
                                key,
                                false);
                    }
                });
            } else {
                validateParameterInternal(
                        rootClass,
                        null,
                        ArrayUtils.EMPTY_OBJECT_ARRAY,
                        context,
                        overallViolations,
                        argument.getName(),
                        parameterType,
                        index,
                        annotationMetadata,
                        value
                );
            }
            context.removeLast();
        } else if (hasValid && value != null) {
            final BeanIntrospection<Object> beanIntrospection = getBeanIntrospection(value, parameterType);
            if (beanIntrospection != null) {
                try {
                    context.addParameterNode(argument.getName(), index);
                    cascadeToOneIntrospection(
                            context,
                            null,
                            value,
                            beanIntrospection,
                            overallViolations
                    );
                } finally {
                    context.removeLast();
                }
            }
        }

        failOnError(resolutionContext, overallViolations, rootClass);
    }

    @Override
    public <T> void validateBean(@Nonnull BeanResolutionContext resolutionContext, @Nonnull BeanDefinition<T> definition, @Nonnull T bean) throws BeanInstantiationException {
        final BeanIntrospection<T> introspection = (BeanIntrospection<T>) getBeanIntrospection(bean);
        if (introspection != null) {
            Set<ConstraintViolation<T>> errors = validate(introspection, bean);
            final Class<?> beanType = bean.getClass();
            failOnError(resolutionContext, errors, beanType);
        } else if (bean instanceof Intercepted && definition.hasStereotype(ConfigurationReader.class)) {
            final Collection<ExecutableMethod<T, ?>> executableMethods = definition.getExecutableMethods();
            if (CollectionUtils.isNotEmpty(executableMethods)) {
                Set<ConstraintViolation<Object>> errors = new HashSet<>();
                final DefaultConstraintValidatorContext context = new DefaultConstraintValidatorContext(bean);
                final Class<T> beanType = definition.getBeanType();
                final Class<?>[] interfaces = beanType.getInterfaces();
                if (ArrayUtils.isNotEmpty(interfaces)) {
                    context.addConstructorNode(interfaces[0].getSimpleName());
                } else {
                    context.addConstructorNode(beanType.getSimpleName());
                }
                for (ExecutableMethod executableMethod : executableMethods) {
                    if (executableMethod.hasAnnotation(Property.class)) {
                        final boolean hasConstraint = executableMethod.hasStereotype(Constraint.class);
                        final boolean isValid = executableMethod.hasStereotype(Valid.class);
                        if (hasConstraint || isValid) {
                            final Object value = executableMethod.invoke(bean);
                            validateConstrainedPropertyInternal(
                                    beanType,
                                    bean,
                                    bean,
                                    executableMethod,
                                    executableMethod.getReturnType().getType(),
                                    value,
                                    context,
                                    errors,
                                    null
                            );
                        }
                    }
                }

                failOnError(resolutionContext, errors, beanType);
            }
        }
    }

    private <T> void failOnError(@Nonnull BeanResolutionContext resolutionContext, Set<ConstraintViolation<T>> errors, Class<?> beanType) {
        if (!errors.isEmpty()) {
            StringBuilder builder = new StringBuilder();
            builder.append("Validation failed for bean definition [");
            builder.append(beanType.getName());
            builder.append("]\nList of constraint violations:[\n");
            for (ConstraintViolation<?> violation : errors) {
                builder.append("\t").append(violation.getPropertyPath()).append(" - ").append(violation.getMessage()).append("\n");
            }
            builder.append("]");
            throw new BeanInstantiationException(resolutionContext, builder.toString());
        }
    }

    /**
     * The context object.
     */
    private final class DefaultConstraintValidatorContext implements ConstraintValidatorContext {
        final Set<Object> validatedObjects = new HashSet<>(20);
        final PathImpl currentPath;
        final List<Class> groups;

        private <T> DefaultConstraintValidatorContext(T object, Class<?>... groups) {
            this(object, new PathImpl(), groups);
        }

        private <T> DefaultConstraintValidatorContext(T object, PathImpl path, Class<?>... groups) {
            if (object != null) {
                validatedObjects.add(object);
            }
            if (ArrayUtils.isNotEmpty(groups)) {
                this.groups = Arrays.asList(groups);
            } else {
                this.groups = DEFAULT_GROUPS;
            }

            this.currentPath = path != null ? path : new PathImpl();
        }

        private DefaultConstraintValidatorContext(Class<?>... groups) {
            this(null, groups);
        }

        @Nonnull
        @Override
        public ClockProvider getClockProvider() {
            return clockProvider;
        }

        Path.Node addPropertyNode(String name, @Nullable DefaultPropertyNode container) {
            final DefaultPropertyNode node;
            if (container != null) {
                node = new DefaultPropertyNode(
                        name, container
                );
            } else {
                node = new DefaultPropertyNode(name, null, null, null, ElementKind.PROPERTY, false);
            }
            currentPath.nodes.add(node);
            return node;
        }

        Path.Node addReturnValueNode(String name) {
            final DefaultReturnValueNode returnValueNode;
            returnValueNode = new DefaultReturnValueNode(name);
            currentPath.nodes.add(returnValueNode);
            return returnValueNode;
        }

        void removeLast() {
            currentPath.nodes.removeLast();
        }

        @SuppressWarnings("unchecked")
        Path.Node addMethodNode(String methodName, Class[] argumentTypes) {
            final DefaultMethodNode methodNode = new DefaultMethodNode(methodName, Arrays.asList(argumentTypes));
            currentPath.nodes.add(methodNode);
            return methodNode;
        }

        void addParameterNode(String name, int index) {
            final DefaultParameterNode node;
            node = new DefaultParameterNode(
                    name, index
            );
            currentPath.nodes.add(node);
        }

        Path.Node addConstructorNode(String simpleName, Argument<?>... constructorArguments) {
            final DefaultConstructorNode node = new DefaultConstructorNode(simpleName, Arrays.stream(constructorArguments).map(Argument::getType).collect(Collectors.toList()));
            currentPath.nodes.add(node);
            return node;
        }
    }

    /**
     * Path implementation.
     */
    private final class PathImpl implements Path {

        final Deque<Node> nodes;

        /**
         * Copy constructor.
         *
         * @param nodes The nodes
         */
        private PathImpl(PathImpl nodes) {
            this.nodes = new LinkedList<>(nodes.nodes);
        }

        private PathImpl() {
            this.nodes = new LinkedList<>();
        }

        @Override
        public Iterator<Node> iterator() {
            return nodes.iterator();
        }

        @Override
        public String toString() {
            StringBuilder builder = new StringBuilder();
            final Iterator<Node> i = nodes.iterator();
            while (i.hasNext()) {
                final Node node = i.next();
                builder.append(node.getName());
                if (node.getKind() == ElementKind.CONTAINER_ELEMENT) {
                    final Integer index = node.getIndex();
                    if (index != null) {
                        builder.append('[').append(index).append(']');
                    } else {
                        final Object key = node.getKey();
                        if (key != null) {
                            builder.append('[').append(key).append(']');
                        } else {
                            builder.append("[]");
                        }
                    }

                }

                if (i.hasNext()) {
                    builder.append('.');
                }

            }
            return builder.toString();
        }
    }

    /**
     * Constructor node.
     */
    private final class DefaultConstructorNode extends DefaultMethodNode implements Path.ConstructorNode {
        DefaultConstructorNode(String name, List<Class<?>> parameterTypes) {
            super(name, parameterTypes);
        }

        @Override
        public ElementKind getKind() {
            return ElementKind.CONSTRUCTOR;
        }
    }

    /**
     * Method node implementation.
     */
    private class DefaultMethodNode implements Path.MethodNode {

        private final String name;
        private final List<Class<?>> parameterTypes;

        DefaultMethodNode(String name, List<Class<?>> parameterTypes) {
            this.name = name;
            this.parameterTypes = parameterTypes;
        }

        @Override
        public List<Class<?>> getParameterTypes() {
            return parameterTypes;
        }

        @Override
        public String getName() {
            return name;
        }

        @Override
        public boolean isInIterable() {
            return false;
        }

        @Override
        public Integer getIndex() {
            return null;
        }

        @Override
        public Object getKey() {
            return null;
        }

        @Override
        public ElementKind getKind() {
            return ElementKind.METHOD;
        }

        @Override
        public String toString() {
            return getName();
        }

        @Override
        public <T extends Path.Node> T as(Class<T> nodeType) {
            throw new UnsupportedOperationException("Unwrapping is unsupported by this implementation");
        }
    }

    /**
     * Method node implementation.
     */
    private final class DefaultParameterNode extends DefaultPropertyNode implements Path.ParameterNode {

        private final int parameterIndex;

        DefaultParameterNode(@Nonnull String name, int parameterIndex) {
            super(name, null, null, null, ElementKind.PARAMETER, false);
            this.parameterIndex = parameterIndex;
        }

        @Override
        public ElementKind getKind() {
            return ElementKind.PARAMETER;
        }

        @Override
        public <T extends Path.Node> T as(Class<T> nodeType) {
            throw new UnsupportedOperationException("Unwrapping is unsupported by this implementation");
        }

        @Override
        public int getParameterIndex() {
            return parameterIndex;
        }
    }

    /**
     * Default Return value node implementation.
     */
    private class DefaultReturnValueNode implements Path.ReturnValueNode {
        private final String name;
        private final Integer index;
        private final Object key;
        private final ElementKind kind;
        private final boolean isInIterable;

        public DefaultReturnValueNode(String name,
                                      Integer index,
                                      Object key,
                                      ElementKind kind,
                                      boolean isInIterable) {
            this.name = name;
            this.index = index;
            this.key = key;
            this.kind = kind;
            this.isInIterable = isInIterable;
        }

        public DefaultReturnValueNode(String name) {
            this(name, null, null, ElementKind.RETURN_VALUE, false);
        }

        @Override
        public String getName() {
            return name;
        }

        @Override
        public Integer getIndex() {
            return index;
        }

        @Override
        public Object getKey() {
            return key;
        }

        @Override
        public ElementKind getKind() {
            return kind;
        }

        public boolean isInIterable() {
            return isInIterable;
        }

        @Override
        public <T extends Path.Node> T as(Class<T> nodeType) {
            throw new UnsupportedOperationException("Unwrapping is unsupported by this implementation");
        }
    }

    /**
     * Default property node impl.
     */
    private class DefaultPropertyNode implements Path.PropertyNode {
        private final Class<?> containerClass;
        private final String name;
        private final Integer index;
        private final Object key;
        private final ElementKind kind;
        private final boolean isIterable;

        DefaultPropertyNode(
                @Nonnull String name,
                @Nullable Class<?> containerClass,
                @Nullable Integer index,
                @Nullable Object key,
                @Nonnull ElementKind kind,
                boolean isIterable) {
            this.containerClass = containerClass;
            this.name = name;
            this.index = index;
            this.key = key;
            this.kind = kind;
            this.isIterable = isIterable || index != null;
        }

        DefaultPropertyNode(
                @Nonnull String name,
                @Nonnull DefaultPropertyNode parent
        ) {
            this(name, parent.containerClass, parent.getIndex(), parent.getKey(), ElementKind.CONTAINER_ELEMENT, parent.isInIterable());
        }

        @Override
        public Class<?> getContainerClass() {
            return containerClass;
        }

        @Override
        public Integer getTypeArgumentIndex() {
            return null;
        }

        @Override
        public String getName() {
            return name;
        }

        @Override
        public boolean isInIterable() {
            return isIterable;
        }

        @Override
        public Integer getIndex() {
            return index;
        }

        @Override
        public Object getKey() {
            return key;
        }

        @Override
        public ElementKind getKind() {
            return kind;
        }

        @Override
        public String toString() {
            return getName();
        }

        @Override
        public <T extends Path.Node> T as(Class<T> nodeType) {
            throw new UnsupportedOperationException("Unwrapping is unsupported by this implementation");
        }
    }

    /**
     * Default implementation of {@link ConstraintViolation}.
     *
     * @param <T> The bean type.
     */
    private final class DefaultConstraintViolation<T> implements ConstraintViolation<T> {

        private final T rootBean;
        private final Object invalidValue;
        private final String message;
        private final String messageTemplate;
        private final Path path;
        private final Class<T> rootBeanClass;
        private final Object leafBean;
<<<<<<< HEAD
        private final Object[] executableParams;
=======
        private final ConstraintDescriptor<?> constraintDescriptor;
        private final Collection<MutableArgumentValue<?>> executableParams;
>>>>>>> e61b2156

        private DefaultConstraintViolation(
                @Nullable T rootBean,
                @Nullable Class<T> rootBeanClass,
                Object leafBean,
                Object invalidValue,
                String message,
                String messageTemplate,
                Path path,
<<<<<<< HEAD
                Object... executableParams) {
=======
                ConstraintDescriptor<?> constraintDescriptor,
                @Nullable Collection<MutableArgumentValue<?>> executableParams) {
>>>>>>> e61b2156
            this.rootBean = rootBean;
            this.rootBeanClass = rootBeanClass;
            this.invalidValue = invalidValue;
            this.message = message;
            this.messageTemplate = messageTemplate;
            this.path = path;
            this.leafBean = leafBean;
            this.constraintDescriptor = constraintDescriptor;
            this.executableParams = executableParams;
        }

        @Override
        public String getMessage() {
            return message;
        }

        @Override
        public String getMessageTemplate() {
            return messageTemplate;
        }

        @Override
        public T getRootBean() {
            return rootBean;
        }

        @Override
        public Class<T> getRootBeanClass() {
            return rootBeanClass;
        }

        @Override
        public Object getLeafBean() {
            return leafBean;
        }

        @Override
        public Object[] getExecutableParameters() {
            if (executableParams != null) {
                return executableParams;
            } else {
                return ArrayUtils.EMPTY_OBJECT_ARRAY;
            }
        }

        @Override
        public Object getExecutableReturnValue() {
            return null;
        }

        @Override
        public Path getPropertyPath() {
            return path;
        }

        @Override
        public Object getInvalidValue() {
            return invalidValue;
        }

        @Override
        public ConstraintDescriptor<?> getConstraintDescriptor() {
            return constraintDescriptor;
        }

        @Override
        public <U> U unwrap(Class<U> type) {
            throw new UnsupportedOperationException("Unwrapping is unsupported by this implementation");
        }
    }

    /**
     * An empty descriptor with no constraints.
     */
    private final class EmptyDescriptor implements BeanDescriptor, ElementDescriptor.ConstraintFinder {
        private final Class<?> elementClass;

        EmptyDescriptor(Class<?> elementClass) {
            this.elementClass = elementClass;
        }

        @Override
        public boolean isBeanConstrained() {
            return false;
        }

        @Override
        public PropertyDescriptor getConstraintsForProperty(String propertyName) {
            return null;
        }

        @Override
        public Set<PropertyDescriptor> getConstrainedProperties() {
            return Collections.emptySet();
        }

        @Override
        public MethodDescriptor getConstraintsForMethod(String methodName, Class<?>... parameterTypes) {
            return null;
        }

        @Override
        public Set<MethodDescriptor> getConstrainedMethods(MethodType methodType, MethodType... methodTypes) {
            return Collections.emptySet();
        }

        @Override
        public ConstructorDescriptor getConstraintsForConstructor(Class<?>... parameterTypes) {
            return null;
        }

        @Override
        public Set<ConstructorDescriptor> getConstrainedConstructors() {
            return Collections.emptySet();
        }

        @Override
        public boolean hasConstraints() {
            return false;
        }

        @Override
        public Class<?> getElementClass() {
            return elementClass;
        }

        @Override
        public ConstraintFinder unorderedAndMatchingGroups(Class<?>... groups) {
            return this;
        }

        @Override
        public ConstraintFinder lookingAt(Scope scope) {
            return this;
        }

        @Override
        public ConstraintFinder declaredOn(ElementType... types) {
            return this;
        }

        @Override
        public Set<ConstraintDescriptor<?>> getConstraintDescriptors() {
            return Collections.emptySet();
        }

        @Override
        public ConstraintFinder findConstraints() {
            return this;
        }
    }
}<|MERGE_RESOLUTION|>--- conflicted
+++ resolved
@@ -889,12 +889,8 @@
                                         messageSource.interpolate(messageTemplate, MessageSource.MessageContext.of(Collections.singletonMap("type", parameterType.getName()))),
                                         messageTemplate,
                                         new PathImpl(context.currentPath),
-<<<<<<< HEAD
+                                        null,
                                         parameters));
-=======
-                                        null,
-                                        argumentValues));
->>>>>>> e61b2156
                                 context.removeLast();
                             }
                         }
@@ -1512,7 +1508,6 @@
         Set<AnnotationValue<? extends Annotation>> constraints = new HashSet<>(3);
         for (Class<?> group : context.groups) {
             for (AnnotationValue<? extends Annotation> annotationValue : annotationValues) {
-<<<<<<< HEAD
                 final Class<?>[] classValues = annotationValue.classValues("groups");
                 if (ArrayUtils.isEmpty(classValues)) {
                     if (context.groups == DEFAULT_GROUPS || group == Default.class) {
@@ -1523,15 +1518,6 @@
                     if (constraintGroups.contains(group)) {
                         constraints.add(annotationValue);
                     }
-=======
-                //noinspection Convert2MethodRef for Arrays.asList to Arrays::asList because the behavior is not the same
-                final List<Class> constraintGroups = annotationValue.get("groups", Class[].class)
-                        .filter(ArrayUtils::isNotEmpty)
-                        .map((Class[] classes) -> Arrays.asList(classes))
-                        .orElse(DEFAULT_GROUPS);
-                if (constraintGroups.contains(group)) {
-                    constraints.add(annotationValue);
->>>>>>> e61b2156
                 }
             }
         }
@@ -1555,12 +1541,9 @@
                                     propertyValue,
                                     messageSource.interpolate(messageTemplate, MessageSource.MessageContext.of(variables)),
                                     messageTemplate,
-<<<<<<< HEAD
-                                    new PathImpl(context.currentPath))
-=======
                                     new PathImpl(context.currentPath),
                                     new DefaultConstraintDescriptor(annotationMetadata, constraintType, annotationValue), null)
->>>>>>> e61b2156
+
                     );
                 }
             }
@@ -2182,12 +2165,8 @@
         private final Path path;
         private final Class<T> rootBeanClass;
         private final Object leafBean;
-<<<<<<< HEAD
+        private final ConstraintDescriptor<?> constraintDescriptor;
         private final Object[] executableParams;
-=======
-        private final ConstraintDescriptor<?> constraintDescriptor;
-        private final Collection<MutableArgumentValue<?>> executableParams;
->>>>>>> e61b2156
 
         private DefaultConstraintViolation(
                 @Nullable T rootBean,
@@ -2197,12 +2176,8 @@
                 String message,
                 String messageTemplate,
                 Path path,
-<<<<<<< HEAD
+                ConstraintDescriptor<?> constraintDescriptor,
                 Object... executableParams) {
-=======
-                ConstraintDescriptor<?> constraintDescriptor,
-                @Nullable Collection<MutableArgumentValue<?>> executableParams) {
->>>>>>> e61b2156
             this.rootBean = rootBean;
             this.rootBeanClass = rootBeanClass;
             this.invalidValue = invalidValue;
